#!/bin/bash
if [ -n "$DEBUG" ]
then
  set -x
fi

package_name="$1"
if [ -z "$package_name" ]
then
    >&2 echo "Please pass package name as a first argument of this script ($0)"
    exit 1
fi

export WORKDIR_PATH="${GITHUB_WORKSPACE:-/io}"

BUILD_DIR=`mktemp -d "/tmp/${package_name}-manylinux1-build.XXXXXXXXXX"`
ORIG_WHEEL_DIR="${BUILD_DIR}/original-wheelhouse"
SRC_DIR="${BUILD_DIR}/src"
WHEELHOUSE_DIR="${WORKDIR_PATH}/dist"

set -euo pipefail
# ref: https://coderwall.com/p/fkfaqq/safer-bash-scripts-with-set-euxo-pipefail

PYTHON_VERSIONS="cp35-cp35m cp36-cp36m cp37-cp37m"

# Avoid creation of __pycache__/*.py[c|o]
export PYTHONDONTWRITEBYTECODE=1

arch=`uname -m`

echo
echo
echo "Copying source to ${SRC_DIR}..."
cp -a "${WORKDIR_PATH}" "${SRC_DIR}"

echo
echo
echo "Removing pre-existing ${SRC_DIR}/dist..."
rm -rfv "${SRC_DIR}/dist"

echo
echo
echo "Building ${package_name} dist has been requested"

echo
echo
echo "Compile wheels"
for PYTHON in ${PYTHON_VERSIONS}; do
    /opt/python/${PYTHON}/bin/python -m pip install -U pip
    /opt/python/${PYTHON}/bin/python -m pip install -r "${WORKDIR_PATH}/requirements/cython.txt"
    /opt/python/${PYTHON}/bin/python -m pip install -r "${WORKDIR_PATH}/requirements/wheel.txt"
<<<<<<< HEAD
    /opt/python/${PYTHON}/bin/python -m pip wheel "${SRC_DIR}/" --no-deps -w "${ORIG_WHEEL_DIR}/${PYTHON}" -v
=======
    /opt/python/${PYTHON}/bin/python -m pip wheel "${SRC_DIR}/" --no-deps -w "${ORIG_WHEEL_DIR}/${PYTHON}"
>>>>>>> b33540ca
done

echo
echo
echo "Bundle external shared libraries into the wheels"
for whl in ${ORIG_WHEEL_DIR}/*/${package_name}-*-linux_${arch}.whl; do
    echo "Repairing $whl..."
    auditwheel repair "$whl" -w "${WHEELHOUSE_DIR}"
done

echo
echo
echo "Cleanup OS specific wheels"
rm -fv ${WHEELHOUSE_DIR}/*-linux_*.whl

echo
echo
echo "Cleanup non-$package_name wheels"
find "${WHEELHOUSE_DIR}" -maxdepth 1 -type f ! -name "$package_name"'-*-manylinux1_*.whl' -print0 | xargs -0 rm -rf

echo
echo
echo "Install packages and test"
echo "dist directory:"
ls ${WHEELHOUSE_DIR}

for PYTHON in ${PYTHON_VERSIONS}; do
    # clear python cache
    find "${WORKDIR_PATH}" -type d -name __pycache__ -print0 | xargs -0 rm -rf

    echo
    echo -n "Test $PYTHON: "
    /opt/python/${PYTHON}/bin/python -c "import platform; print('Building wheel for {platform} platform.'.format(platform=platform.platform()))"
<<<<<<< HEAD
    /opt/python/${PYTHON}/bin/pip install -r ${WORKDIR_PATH}/requirements/cython.txt
=======
>>>>>>> b33540ca
    /opt/python/${PYTHON}/bin/pip install -r ${WORKDIR_PATH}/requirements/ci-wheel.txt
    /opt/python/${PYTHON}/bin/pip install "$package_name" --no-index -f "file://${WHEELHOUSE_DIR}"
    /opt/python/${PYTHON}/bin/py.test ${WORKDIR_PATH}/tests
done

chown -R --reference="${WORKDIR_PATH}/.travis.yml" "${WORKDIR_PATH}"<|MERGE_RESOLUTION|>--- conflicted
+++ resolved
@@ -49,11 +49,7 @@
     /opt/python/${PYTHON}/bin/python -m pip install -U pip
     /opt/python/${PYTHON}/bin/python -m pip install -r "${WORKDIR_PATH}/requirements/cython.txt"
     /opt/python/${PYTHON}/bin/python -m pip install -r "${WORKDIR_PATH}/requirements/wheel.txt"
-<<<<<<< HEAD
-    /opt/python/${PYTHON}/bin/python -m pip wheel "${SRC_DIR}/" --no-deps -w "${ORIG_WHEEL_DIR}/${PYTHON}" -v
-=======
     /opt/python/${PYTHON}/bin/python -m pip wheel "${SRC_DIR}/" --no-deps -w "${ORIG_WHEEL_DIR}/${PYTHON}"
->>>>>>> b33540ca
 done
 
 echo
@@ -87,10 +83,6 @@
     echo
     echo -n "Test $PYTHON: "
     /opt/python/${PYTHON}/bin/python -c "import platform; print('Building wheel for {platform} platform.'.format(platform=platform.platform()))"
-<<<<<<< HEAD
-    /opt/python/${PYTHON}/bin/pip install -r ${WORKDIR_PATH}/requirements/cython.txt
-=======
->>>>>>> b33540ca
     /opt/python/${PYTHON}/bin/pip install -r ${WORKDIR_PATH}/requirements/ci-wheel.txt
     /opt/python/${PYTHON}/bin/pip install "$package_name" --no-index -f "file://${WHEELHOUSE_DIR}"
     /opt/python/${PYTHON}/bin/py.test ${WORKDIR_PATH}/tests
