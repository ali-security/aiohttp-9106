--- conflicted
+++ resolved
@@ -1,17 +1,5 @@
 <!-- Thank you for your contribution!
 
-<<<<<<< HEAD
-     Before submit your Pull Request, make sure you picked
-     the right branch:
-
-     - If you propose a new feature or improvement, select "master"
-       as a target branch;
-     - If this is a bug fix or documentation amendment, select the latest
-       [release branch](https://github.com/aio-libs/aiohttp/branches) (which
-       looks like "X.Y" e.g. "2.3") -->
-
-=======
->>>>>>> 0fe32174
 ## What do these changes do?
 
 <!-- Please give a short brief about these changes. -->
