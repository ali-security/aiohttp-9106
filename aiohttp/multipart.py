--- conflicted
+++ resolved
@@ -574,15 +574,7 @@
     #: Body part reader class for non multipart/* content types.
     part_reader_cls = BodyPartReader
 
-<<<<<<< HEAD
-    def __init__(
-        self,
-        headers: Mapping[str, str],
-        content: StreamReader,
-    ) -> None:
-=======
     def __init__(self, headers: Mapping[str, str], content: StreamReader) -> None:
->>>>>>> 24733d48
         self._mimetype = parse_mimetype(headers[CONTENT_TYPE])
         assert self._mimetype.type == "multipart", "multipart/* content type expected"
         if "boundary" not in self._mimetype.parameters:
