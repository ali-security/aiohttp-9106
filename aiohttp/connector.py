--- conflicted
+++ resolved
@@ -96,24 +96,6 @@
     def __repr__(self) -> str:
         return f"Connection<{self._key}>"
 
-<<<<<<< HEAD
-=======
-    def __del__(self, _warnings: Any = warnings) -> None:
-        if self._protocol is not None:
-            _warnings.warn(
-                f"Unclosed connection {self!r}", ResourceWarning, source=self
-            )
-            if self._loop.is_closed():
-                return
-
-            self._connector._release(self._key, self._protocol, should_close=True)
-
-            context = {"client_connection": self, "message": "Unclosed connection"}
-            if self._source_traceback is not None:
-                context["source_traceback"] = self._source_traceback
-            self._loop.call_exception_handler(context)
-
->>>>>>> 32833c3f
     @property
     def transport(self) -> Optional[asyncio.Transport]:
         return self.protocol.transport
@@ -254,17 +236,9 @@
         if not self._conns:
             return
 
-<<<<<<< HEAD
-        _warnings.warn(
-            "Unclosed connector {!r}".format(self), ResourceWarning, source=self
-        )
-=======
-        conns = [repr(c) for c in self._conns.values()]
-
         self._close_immediately()
 
         _warnings.warn(f"Unclosed connector {self!r}", ResourceWarning, source=self)
->>>>>>> 32833c3f
         context = {
             "connector": self,
             "connections": self._conns,
