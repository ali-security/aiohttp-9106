import asyncio
import dataclasses
import functools
import logging
import random
import sys
import traceback
import warnings
import weakref
from collections import defaultdict, deque
from contextlib import suppress
from http.cookies import SimpleCookie
from itertools import cycle, islice
from math import ceil
from time import monotonic
from types import TracebackType
from typing import (  # noqa
    TYPE_CHECKING,
    Any,
    Awaitable,
    Callable,
    DefaultDict,
    Dict,
    Iterator,
    List,
    Optional,
    Set,
    Tuple,
    Type,
    Union,
    cast,
)

<<<<<<< HEAD
import attr
from async_timeout import timeout_at

from . import hdrs
=======
from . import hdrs, helpers
>>>>>>> d149eff6
from .abc import AbstractResolver
from .client_exceptions import (
    ClientConnectionError,
    ClientConnectorCertificateError,
    ClientConnectorError,
    ClientConnectorSSLError,
    ClientHttpProxyError,
    ClientProxyConnectionError,
    ServerFingerprintMismatch,
    UnixClientConnectorError,
    cert_errors,
    ssl_errors,
)
from .client_proto import ResponseHandler
from .client_reqrep import SSL_ALLOWED_TYPES, ClientRequest, Fingerprint
from .helpers import _SENTINEL, ceil_timeout, is_ip_address, sentinel
from .http import RESPONSES
from .locks import EventResultOrError
from .resolver import DefaultResolver

try:
    import ssl

    SSLContext = ssl.SSLContext
except ImportError:  # pragma: no cover
    ssl = None  # type: ignore[assignment]
    SSLContext = object  # type: ignore[misc,assignment]


__all__ = ("BaseConnector", "TCPConnector", "UnixConnector", "NamedPipeConnector")


if TYPE_CHECKING:  # pragma: no cover
    from .client import ClientTimeout
    from .client_reqrep import ConnectionKey
    from .tracing import Trace


log = logging.getLogger(__name__)


class Connection:
    def __init__(
        self,
        connector: "BaseConnector",
        key: "ConnectionKey",
        protocol: ResponseHandler,
    ) -> None:
        self._key = key
        self._closed = False
        self._connector: weakref.ref[BaseConnector] = weakref.ref(connector)
        self._protocol: weakref.ref[ResponseHandler] = weakref.ref(protocol)
        self._callbacks: List[Callable[[], None]] = []

    def __repr__(self) -> str:
        return f"Connection<{self._key}>"

    @property
    def transport(self) -> Optional[asyncio.Transport]:
        return self.protocol.transport

    @property
    def protocol(self) -> ResponseHandler:
        ret = self._protocol()
        assert ret is not None
        return ret

    def add_callback(self, callback: Callable[[], None]) -> None:
        if callback is not None:
            self._callbacks.append(callback)

    def _notify_release(self) -> None:
        callbacks, self._callbacks = self._callbacks[:], []

        for cb in callbacks:
            with suppress(Exception):
                cb()

    async def close(self) -> None:
        self._notify_release()

        if not self._closed:
            proto = self.protocol
            connector = self._connector()
            assert connector is not None
            # schedule cleanup if needed
            connector._release(self._key, proto, should_close=True)
            # do actual closing, proto.close() supports reentrancy
            await proto.close()
            self._closed = True

    def release(self) -> None:
        self._notify_release()

        if not self._closed:
            proto = self.protocol
            connector = self._connector()
            assert connector is not None
            connector._release(self._key, proto, should_close=proto.should_close)
            self._closed = True

    @property
    def closed(self) -> bool:
        return self._closed or not self.protocol.is_connected()


class _TransportPlaceholder:
    """placeholder for BaseConnector.connect function"""

    def __init__(self, loop: asyncio.AbstractEventLoop) -> None:
        fut = loop.create_future()
        fut.set_result(None)
        self.closed = fut  # type: asyncio.Future[Optional[Exception]]

    def close(self) -> None:
        pass


class BaseConnector:
    """Base connector class.

    keepalive_timeout - (optional) Keep-alive timeout.
    force_close - Set to True to force close and do reconnect
        after each request (and between redirects).
    limit - The total number of simultaneous connections.
    limit_per_host - Number of simultaneous connections to one host.
    loop - Optional event loop.
    """

    _closed = True  # prevent AttributeError in __del__ if ctor was failed
    _source_traceback = None

    def __init__(
        self,
        *,
        keepalive_timeout: Union[_SENTINEL, None, float] = sentinel,
        force_close: bool = False,
        limit: int = 100,
        limit_per_host: int = 0,
        enable_cleanup_closed: bool = False,
    ) -> None:

        if force_close:
            if keepalive_timeout is not None and keepalive_timeout is not sentinel:
                raise ValueError(
                    "keepalive_timeout cannot " "be set if force_close is True"
                )
        else:
            if keepalive_timeout is sentinel:
                keepalive_timeout = 15.0

        if enable_cleanup_closed:
            warnings.warn(
                "enable_cleanup_closed argument is deperated "
                "starting from aoihttp 4.0 "
                "and scheduled for removal in aiohttp 5.0. "
                "In aiohttp 4.x it does nothing.",
                DeprecationWarning,
                stacklevel=2,
            )

        loop = asyncio.get_running_loop()

        self._closed = False
        self._wakeup = asyncio.Event()
        if loop.get_debug():
            self._source_traceback = traceback.extract_stack(sys._getframe(1))

        self._conns = (
            {}
        )  # type: Dict[ConnectionKey, List[Tuple[ResponseHandler, float]]]
        self._limit = limit
        self._limit_per_host = limit_per_host
        self._acquired = set()  # type: Set[ResponseHandler]
        self._acquired_per_host = defaultdict(
            set
        )  # type: DefaultDict[ConnectionKey, Set[ResponseHandler]]
        self._keepalive_timeout = cast(float, keepalive_timeout)
        self._force_close = force_close

        # {host_key: FIFO list of waiters}
        self._waiters = defaultdict(deque)  # type: ignore[var-annotated]

        self._loop = loop
        self._factory = functools.partial(ResponseHandler, loop=loop)

        self.cookies = SimpleCookie()  # type: SimpleCookie[str]

        # start keep-alive connection cleanup task
<<<<<<< HEAD
        self._cleanup_task = asyncio.create_task(self._cleanup())
=======
        self._cleanup_handle: Optional[asyncio.TimerHandle] = None

        # start cleanup closed transports task
        self._cleanup_closed_handle: Optional[asyncio.TimerHandle] = None
        self._cleanup_closed_disabled = not enable_cleanup_closed
        self._cleanup_closed_transports = []  # type: List[Optional[asyncio.Transport]]
        self._cleanup_closed()
>>>>>>> d149eff6

    def __del__(self, _warnings: Any = warnings) -> None:
        if self._closed:
            return
        if not self._conns:
            return

        _warnings.warn(f"Unclosed connector {self!r}", ResourceWarning, source=self)
        context = {
            "connector": self,
            "connections": self._conns,
            "message": "Unclosed connector",
        }
        if self._source_traceback is not None:
            context["source_traceback"] = self._source_traceback
        self._loop.call_exception_handler(context)

    async def __aenter__(self) -> "BaseConnector":
        return self

    async def __aexit__(
        self,
        exc_type: Optional[Type[BaseException]] = None,
        exc_value: Optional[BaseException] = None,
        exc_traceback: Optional[TracebackType] = None,
    ) -> None:
        await self.close()

    @property
    def force_close(self) -> bool:
        """Ultimately close connection on releasing if True."""
        return self._force_close

    @property
    def limit(self) -> int:
        """The total number for simultaneous connections.

        If limit is 0 the connector has no limit.
        The default limit size is 100.
        """
        return self._limit

    @property
    def limit_per_host(self) -> int:
        """The limit for simultaneous connections to the same endpoint.

        Endpoints are the same if they are have equal
        (host, port, is_ssl) triple.
        """
        return self._limit_per_host

    async def _cleanup(self) -> None:
        """Cleanup unused transports."""
        while not self._closed:
            now = self._loop.time()
            delay = self._keepalive_timeout
            if delay is sentinel:
                # force_close mode,
                # self._wakeup.set() is called after every request
                delay = 3600  # sane very long value

            when = now + delay
            if delay >= 5:
                when = ceil(when)

            try:
                async with timeout_at(when):
                    await self._wakeup.wait()
            except asyncio.TimeoutError:
                pass
            self._wakeup.clear()

            now = self._loop.time()

            if self._conns:
                to_close = []
                connections = {}
                deadline = now - delay
                for key, conns in self._conns.items():
                    alive = []
                    for proto, use_time in conns:
                        if proto.is_connected():
                            if use_time - deadline < 0 or self._closed:
                                to_close.append(proto.close())
                            else:
                                alive.append((proto, use_time))

                    if alive:
                        connections[key] = alive

                self._conns = connections
                results = await asyncio.gather(*to_close, return_exceptions=True)
                for res in results:
                    if isinstance(res, BaseException):
                        log.error("Error while cleaning up connection:", exc_info=res)

    def _drop_acquired_per_host(
        self, key: "ConnectionKey", val: ResponseHandler
    ) -> None:
        acquired_per_host = self._acquired_per_host
        if key not in acquired_per_host:
            return
        conns = acquired_per_host[key]
        conns.remove(val)
        if not conns:
            del self._acquired_per_host[key]

<<<<<<< HEAD
=======
    def _cleanup_closed(self) -> None:
        """Double confirmation for transport close.

        Some broken ssl servers may leave socket open without proper close.
        """
        if self._cleanup_closed_handle:
            self._cleanup_closed_handle.cancel()

        for transport in self._cleanup_closed_transports:
            if transport is not None:
                transport.abort()

        self._cleanup_closed_transports = []

        if not self._cleanup_closed_disabled:
            self._cleanup_closed_handle = helpers.weakref_handle(
                self, "_cleanup_closed", self._cleanup_closed_period, self._loop
            )

>>>>>>> d149eff6
    async def close(self) -> None:
        """Close all opened transports."""
        if self._closed:
            return
        self._closed = True
        self._wakeup.set()
        await self._cleanup_task

    @property
    def closed(self) -> bool:
        """Is connector closed.

        A readonly property.
        """
        return self._closed

    def _available_connections(self, key: "ConnectionKey") -> int:
        """
        Return number of available connections.

        The limit, limit_per_host and the connection key are taken into account.

        If it returns less than 1 means that there are no connections
        available.
        """
        if self._limit:
            # total calc available connections
            available = self._limit - len(self._acquired)

            # check limit per host
            if (
                self._limit_per_host
                and available > 0
                and key in self._acquired_per_host
            ):
                acquired = self._acquired_per_host.get(key)
                assert acquired is not None
                available = self._limit_per_host - len(acquired)

        elif self._limit_per_host and key in self._acquired_per_host:
            # check limit per host
            acquired = self._acquired_per_host.get(key)
            assert acquired is not None
            available = self._limit_per_host - len(acquired)
        else:
            available = 1

        return available

    async def connect(
        self, req: "ClientRequest", traces: List["Trace"], timeout: "ClientTimeout"
    ) -> Connection:
        """Get from pool or create new connection."""
        key = req.connection_key
        available = self._available_connections(key)

        # Wait if there are no available connections or if there are/were
        # waiters (i.e. don't steal connection from a waiter about to wake up)
        if available <= 0 or key in self._waiters:
            fut = self._loop.create_future()

            # This connection will now count towards the limit.
            self._waiters[key].append(fut)

            if traces:
                for trace in traces:
                    await trace.send_connection_queued_start()

            try:
                await fut
            except BaseException as e:
                if key in self._waiters:
                    # remove a waiter even if it was cancelled, normally it's
                    #  removed when it's notified
                    try:
                        self._waiters[key].remove(fut)
                    except ValueError:  # fut may no longer be in list
                        pass

                raise e
            finally:
                if key in self._waiters and not self._waiters[key]:
                    del self._waiters[key]

            if traces:
                for trace in traces:
                    await trace.send_connection_queued_end()

        proto = await self._get(key)
        if proto is None:
            placeholder = cast(ResponseHandler, _TransportPlaceholder(self._loop))
            self._acquired.add(placeholder)
            self._acquired_per_host[key].add(placeholder)

            if traces:
                for trace in traces:
                    await trace.send_connection_create_start()

            try:
                proto = await self._create_connection(req, traces, timeout)
                if self._closed:
                    await proto.close()
                    raise ClientConnectionError("Connector is closed.")
            except BaseException:
                if not self._closed:
                    self._acquired.remove(placeholder)
                    self._drop_acquired_per_host(key, placeholder)
                    self._release_waiter()
                raise
            else:
                if not self._closed:
                    self._acquired.remove(placeholder)
                    self._drop_acquired_per_host(key, placeholder)

            if traces:
                for trace in traces:
                    await trace.send_connection_create_end()
        else:
            if traces:
                # Acquire the connection to prevent race conditions with limits
                placeholder = cast(ResponseHandler, _TransportPlaceholder(self._loop))
                self._acquired.add(placeholder)
                self._acquired_per_host[key].add(placeholder)
                for trace in traces:
                    await trace.send_connection_reuseconn()
                self._acquired.remove(placeholder)
                self._drop_acquired_per_host(key, placeholder)

        self._acquired.add(proto)
        self._acquired_per_host[key].add(proto)
        return Connection(self, key, proto)

    async def _get(self, key: "ConnectionKey") -> Optional[ResponseHandler]:
        try:
            conns = self._conns[key]
        except KeyError:
            return None

        t1 = self._loop.time()
        while conns:
            proto, t0 = conns.pop()
            if proto.is_connected():
                if t1 - t0 > self._keepalive_timeout:
                    await proto.close()
                else:
                    if not conns:
                        # The very last connection was reclaimed: drop the key
                        del self._conns[key]
                    return proto
            else:
                await proto.close()

        # No more connections: drop the key
        del self._conns[key]
        return None

    def _release_waiter(self) -> None:
        """
        Iterates over all waiters until one to be released is found.

        The one to be released is not finsihed and
        belongs to a host that has available connections.
        """
        if not self._waiters:
            return

        # Having the dict keys ordered this avoids to iterate
        # at the same order at each call.
        queues = list(self._waiters.keys())
        random.shuffle(queues)

        for key in queues:
            if self._available_connections(key) < 1:
                continue

            waiters = self._waiters[key]
            while waiters:
                waiter = waiters.popleft()
                if not waiter.done():
                    waiter.set_result(None)
                    return

    def _release_acquired(self, key: "ConnectionKey", proto: ResponseHandler) -> None:
        if self._closed:
            # acquired connection is already released on connector closing
            return

        try:
            self._acquired.remove(proto)
            self._drop_acquired_per_host(key, proto)
        except KeyError:  # pragma: no cover
            # this may be result of undetermenistic order of objects
            # finalization due garbage collection.
            pass
        else:
            self._release_waiter()

    def _release(
        self,
        key: "ConnectionKey",
        protocol: ResponseHandler,
        *,
        should_close: bool = False,
    ) -> None:
        if self._closed:
            # acquired connection is already released on connector closing
            return

        self._release_acquired(key, protocol)

        if self._force_close:
            should_close = True

        if should_close or protocol.should_close:
            self._wakeup.set()
        else:
            conns = self._conns.get(key)
            if conns is None:
                conns = self._conns[key] = []
            conns.append((protocol, self._loop.time()))

    async def _create_connection(
        self, req: "ClientRequest", traces: List["Trace"], timeout: "ClientTimeout"
    ) -> ResponseHandler:
        raise NotImplementedError()


class _DNSCacheTable:
    def __init__(self, ttl: Optional[float] = None) -> None:
        self._addrs_rr = (
            {}
        )  # type: Dict[Tuple[str, int], Tuple[Iterator[Dict[str, Any]], int]]
        self._timestamps = {}  # type: Dict[Tuple[str, int], float]
        self._ttl = ttl

    def __contains__(self, host: object) -> bool:
        return host in self._addrs_rr

    def add(self, key: Tuple[str, int], addrs: List[Dict[str, Any]]) -> None:
        self._addrs_rr[key] = (cycle(addrs), len(addrs))

        if self._ttl:
            self._timestamps[key] = monotonic()

    def remove(self, key: Tuple[str, int]) -> None:
        self._addrs_rr.pop(key, None)

        if self._ttl:
            self._timestamps.pop(key, None)

    def clear(self) -> None:
        self._addrs_rr.clear()
        self._timestamps.clear()

    def next_addrs(self, key: Tuple[str, int]) -> List[Dict[str, Any]]:
        loop, length = self._addrs_rr[key]
        addrs = list(islice(loop, length))
        # Consume one more element to shift internal state of `cycle`
        next(loop)
        return addrs

    def expired(self, key: Tuple[str, int]) -> bool:
        if self._ttl is None:
            return False

        return self._timestamps[key] + self._ttl < monotonic()


class TCPConnector(BaseConnector):
    """TCP connector.

    verify_ssl - Set to True to check ssl certifications.
    fingerprint - Pass the binary sha256
        digest of the expected certificate in DER format to verify
        that the certificate the server presents matches. See also
        https://en.wikipedia.org/wiki/Transport_Layer_Security#Certificate_pinning
    resolver - Enable DNS lookups and use this
        resolver
    use_dns_cache - Use memory cache for DNS lookups.
    ttl_dns_cache - Max seconds having cached a DNS entry, None forever.
    family - socket address family
    local_addr - local tuple of (host, port) to bind socket to

    keepalive_timeout - (optional) Keep-alive timeout.
    force_close - Set to True to force close and do reconnect
        after each request (and between redirects).
    limit - The total number of simultaneous connections.
    limit_per_host - Number of simultaneous connections to one host.
    loop - Optional event loop.
    """

    def __init__(
        self,
        *,
        use_dns_cache: bool = True,
        ttl_dns_cache: Optional[int] = 10,
        family: int = 0,
        ssl: Union[None, bool, Fingerprint, SSLContext] = None,
        local_addr: Optional[Tuple[str, int]] = None,
        resolver: Optional[AbstractResolver] = None,
        keepalive_timeout: Union[None, float, _SENTINEL] = sentinel,
        force_close: bool = False,
        limit: int = 100,
        limit_per_host: int = 0,
        enable_cleanup_closed: bool = False,
    ) -> None:
        super().__init__(
            keepalive_timeout=keepalive_timeout,
            force_close=force_close,
            limit=limit,
            limit_per_host=limit_per_host,
            enable_cleanup_closed=enable_cleanup_closed,
        )

        if not isinstance(ssl, SSL_ALLOWED_TYPES):
            raise TypeError(
                "ssl should be SSLContext, bool, Fingerprint, "
                "or None, got {!r} instead.".format(ssl)
            )
        self._ssl = ssl
        if resolver is None:
            resolver = DefaultResolver()
        self._resolver: AbstractResolver = resolver

        self._use_dns_cache = use_dns_cache
        self._cached_hosts = _DNSCacheTable(ttl=ttl_dns_cache)
        self._throttle_dns_events = (
            {}
        )  # type: Dict[Tuple[str, int], EventResultOrError]
        self._family = family
        self._local_addr = local_addr

    @property
    def family(self) -> int:
        """Socket family like AF_INET."""
        return self._family

    @property
    def use_dns_cache(self) -> bool:
        """True if local DNS caching is enabled."""
        return self._use_dns_cache

    def clear_dns_cache(
        self, host: Optional[str] = None, port: Optional[int] = None
    ) -> None:
        """Remove specified host/port or clear all dns local cache."""
        if host is not None and port is not None:
            self._cached_hosts.remove((host, port))
        elif host is not None or port is not None:
            raise ValueError("either both host and port " "or none of them are allowed")
        else:
            self._cached_hosts.clear()

    async def _resolve_host(
        self, host: str, port: int, traces: Optional[List["Trace"]] = None
    ) -> List[Dict[str, Any]]:
        if is_ip_address(host):
            return [
                {
                    "hostname": host,
                    "host": host,
                    "port": port,
                    "family": self._family,
                    "proto": 0,
                    "flags": 0,
                }
            ]

        if not self._use_dns_cache:

            if traces:
                for trace in traces:
                    await trace.send_dns_resolvehost_start(host)

            res = await self._resolver.resolve(host, port, family=self._family)

            if traces:
                for trace in traces:
                    await trace.send_dns_resolvehost_end(host)

            return res

        key = (host, port)

        if (key in self._cached_hosts) and (not self._cached_hosts.expired(key)):
            # get result early, before any await (#4014)
            result = self._cached_hosts.next_addrs(key)

            if traces:
                for trace in traces:
                    await trace.send_dns_cache_hit(host)
            return result

        if key in self._throttle_dns_events:
            # get event early, before any await (#4014)
            event = self._throttle_dns_events[key]
            if traces:
                for trace in traces:
                    await trace.send_dns_cache_hit(host)
            await event.wait()
        else:
            # update dict early, before any await (#4014)
            self._throttle_dns_events[key] = EventResultOrError(self._loop)
            if traces:
                for trace in traces:
                    await trace.send_dns_cache_miss(host)
            try:

                if traces:
                    for trace in traces:
                        await trace.send_dns_resolvehost_start(host)

                addrs = await self._resolver.resolve(host, port, family=self._family)
                if traces:
                    for trace in traces:
                        await trace.send_dns_resolvehost_end(host)

                self._cached_hosts.add(key, addrs)
                self._throttle_dns_events[key].set()
            except BaseException as e:
                # any DNS exception, independently of the implementation
                # is set for the waiters to raise the same exception.
                self._throttle_dns_events[key].set(exc=e)
                raise
            finally:
                self._throttle_dns_events.pop(key)

        return self._cached_hosts.next_addrs(key)

    async def _create_connection(
        self, req: "ClientRequest", traces: List["Trace"], timeout: "ClientTimeout"
    ) -> ResponseHandler:
        """Create connection.

        Has same keyword arguments as BaseEventLoop.create_connection.
        """
        if req.proxy:
            _, proto = await self._create_proxy_connection(req, traces, timeout)
        else:
            _, proto = await self._create_direct_connection(req, traces, timeout)

        return proto

    @staticmethod
    @functools.lru_cache(None)
    def _make_ssl_context(verified: bool) -> SSLContext:
        if verified:
            return ssl.create_default_context()
        else:
            sslcontext = ssl.SSLContext(ssl.PROTOCOL_TLS_CLIENT)
            sslcontext.options |= ssl.OP_NO_SSLv2
            sslcontext.options |= ssl.OP_NO_SSLv3
            sslcontext.check_hostname = False
            sslcontext.verify_mode = ssl.CERT_NONE
            try:
                sslcontext.options |= ssl.OP_NO_COMPRESSION
            except AttributeError as attr_err:
                warnings.warn(
                    "{!s}: The Python interpreter is compiled "
                    "against OpenSSL < 1.0.0. Ref: "
                    "https://docs.python.org/3/library/ssl.html"
                    "#ssl.OP_NO_COMPRESSION".format(attr_err),
                )
            sslcontext.set_default_verify_paths()
            return sslcontext

    def _get_ssl_context(self, req: "ClientRequest") -> Optional[SSLContext]:
        """Logic to get the correct SSL context

        0. if req.ssl is false, return None

        1. if ssl_context is specified in req, use it
        2. if _ssl_context is specified in self, use it
        3. otherwise:
            1. if verify_ssl is not specified in req, use self.ssl_context
               (will generate a default context according to self.verify_ssl)
            2. if verify_ssl is True in req, generate a default SSL context
            3. if verify_ssl is False in req, generate a SSL context that
               won't verify
        """
        if req.is_ssl():
            if ssl is None:  # pragma: no cover
                raise RuntimeError("SSL is not supported.")
            sslcontext = req.ssl
            if isinstance(sslcontext, ssl.SSLContext):
                return sslcontext
            if sslcontext is not None:
                # not verified or fingerprinted
                return self._make_ssl_context(False)
            sslcontext = self._ssl
            if isinstance(sslcontext, ssl.SSLContext):
                return sslcontext
            if sslcontext is not None:
                # not verified or fingerprinted
                return self._make_ssl_context(False)
            return self._make_ssl_context(True)
        else:
            return None

    def _get_fingerprint(self, req: "ClientRequest") -> Optional["Fingerprint"]:
        ret = req.ssl
        if isinstance(ret, Fingerprint):
            return ret
        ret = self._ssl
        if isinstance(ret, Fingerprint):
            return ret
        return None

    async def _wrap_create_connection(
        self,
        *args: Any,
        req: "ClientRequest",
        timeout: "ClientTimeout",
        client_error: Type[Exception] = ClientConnectorError,
        **kwargs: Any,
    ) -> Tuple[asyncio.Transport, ResponseHandler]:
        try:
            async with ceil_timeout(timeout.sock_connect):
                return await self._loop.create_connection(*args, **kwargs)  # type: ignore[return-value]  # noqa
        except cert_errors as exc:
            raise ClientConnectorCertificateError(req.connection_key, exc) from exc
        except ssl_errors as exc:
            raise ClientConnectorSSLError(req.connection_key, exc) from exc
        except OSError as exc:
            raise client_error(req.connection_key, exc) from exc

    def _warn_about_tls_in_tls(
        self,
        underlying_transport: asyncio.Transport,
        req: "ClientRequest",
    ) -> None:
        """Issue a warning if the requested URL has HTTPS scheme."""
        if req.request_info.url.scheme != "https":
            return

        asyncio_supports_tls_in_tls = getattr(
            underlying_transport,
            "_start_tls_compatible",
            False,
        )

        if asyncio_supports_tls_in_tls:
            return

        warnings.warn(
            "An HTTPS request is being sent through an HTTPS proxy. "
            "This support for TLS in TLS is known to be disabled "
            "in the stdlib asyncio. This is why you'll probably see "
            "an error in the log below.\n\n"
            "It is possible to enable it via monkeypatching under "
            "Python 3.7 or higher. For more details, see:\n"
            "* https://bugs.python.org/issue37179\n"
            "* https://github.com/python/cpython/pull/28073\n\n"
            "You can temporarily patch this as follows:\n"
            "* https://docs.aiohttp.org/en/stable/client_advanced.html#proxy-support\n"
            "* https://github.com/aio-libs/aiohttp/discussions/6044\n",
            RuntimeWarning,
            source=self,
            # Why `4`? At least 3 of the calls in the stack originate
            # from the methods in this class.
            stacklevel=3,
        )

    async def _start_tls_connection(
        self,
        underlying_transport: asyncio.Transport,
        req: "ClientRequest",
        timeout: "ClientTimeout",
        client_error: Type[Exception] = ClientConnectorError,
    ) -> Tuple[asyncio.BaseTransport, ResponseHandler]:
        """Wrap the raw TCP transport with TLS."""
        tls_proto = self._factory()  # Create a brand new proto for TLS

        # Safety of the `cast()` call here is based on the fact that
        # internally `_get_ssl_context()` only returns `None` when
        # `req.is_ssl()` evaluates to `False` which is never gonna happen
        # in this code path. Of course, it's rather fragile
        # maintainability-wise but this is to be solved separately.
        sslcontext = cast(ssl.SSLContext, self._get_ssl_context(req))

        try:
            async with ceil_timeout(timeout.sock_connect):
                try:
                    tls_transport = await self._loop.start_tls(
                        underlying_transport,
                        tls_proto,
                        sslcontext,
                        server_hostname=req.host,
                        ssl_handshake_timeout=timeout.total,
                    )
                except BaseException:
                    # We need to close the underlying transport since
                    # `start_tls()` probably failed before it had a
                    # chance to do this:
                    underlying_transport.close()
                    raise
        except cert_errors as exc:
            raise ClientConnectorCertificateError(req.connection_key, exc) from exc
        except ssl_errors as exc:
            raise ClientConnectorSSLError(req.connection_key, exc) from exc
        except OSError as exc:
            raise client_error(req.connection_key, exc) from exc
        except TypeError as type_err:
            # Example cause looks like this:
            # TypeError: transport <asyncio.sslproto._SSLProtocolTransport
            # object at 0x7f760615e460> is not supported by start_tls()

            raise ClientConnectionError(
                "Cannot initialize a TLS-in-TLS connection to host "
                f"{req.host!s}:{req.port:d} through an underlying connection "
                f"to an HTTPS proxy {req.proxy!s} ssl:{req.ssl or 'default'} "
                f"[{type_err!s}]"
            ) from type_err
        else:
            tls_proto.connection_made(
                tls_transport
            )  # Kick the state machine of the new TLS protocol

        return tls_transport, tls_proto

    async def _create_direct_connection(
        self,
        req: "ClientRequest",
        traces: List["Trace"],
        timeout: "ClientTimeout",
        *,
        client_error: Type[Exception] = ClientConnectorError,
    ) -> Tuple[asyncio.Transport, ResponseHandler]:
        sslcontext = self._get_ssl_context(req)
        fingerprint = self._get_fingerprint(req)

        host = req.url.raw_host
        assert host is not None
        port = req.port
        assert port is not None
        host_resolved = asyncio.ensure_future(
            self._resolve_host(host, port, traces=traces), loop=self._loop
        )
        try:
            # Cancelling this lookup should not cancel the underlying lookup
            #  or else the cancel event will get broadcast to all the waiters
            #  across all connections.
            hosts = await asyncio.shield(host_resolved)
        except asyncio.CancelledError:

            def drop_exception(fut: "asyncio.Future[List[Dict[str, Any]]]") -> None:
                with suppress(Exception, asyncio.CancelledError):
                    fut.result()

            host_resolved.add_done_callback(drop_exception)
            raise
        except OSError as exc:
            # in case of proxy it is not ClientProxyConnectionError
            # it is problem of resolving proxy ip itself
            raise ClientConnectorError(req.connection_key, exc) from exc

        last_exc = None  # type: Optional[Exception]

        for hinfo in hosts:
            host = hinfo["host"]
            port = hinfo["port"]

            try:
                transp, proto = await self._wrap_create_connection(
                    self._factory,
                    host,
                    port,
                    timeout=timeout,
                    ssl=sslcontext,
                    family=hinfo["family"],
                    proto=hinfo["proto"],
                    flags=hinfo["flags"],
                    server_hostname=hinfo["hostname"] if sslcontext else None,
                    local_addr=self._local_addr,
                    req=req,
                    client_error=client_error,
                )
            except ClientConnectorError as exc:
                last_exc = exc
                continue

            if req.is_ssl() and fingerprint:
                try:
                    fingerprint.check(transp)
                except ServerFingerprintMismatch as exc:
                    await proto.close()
                    last_exc = exc
                    continue

            return transp, proto
        assert last_exc is not None
        raise last_exc

    async def _create_proxy_connection(
        self, req: "ClientRequest", traces: List["Trace"], timeout: "ClientTimeout"
    ) -> Tuple[asyncio.BaseTransport, ResponseHandler]:
        headers = {}  # type: Dict[str, str]
        if req.proxy_headers is not None:
            headers = req.proxy_headers  # type: ignore[assignment]
        headers[hdrs.HOST] = req.headers[hdrs.HOST]

        url = req.proxy
        assert url is not None
        proxy_req = ClientRequest(
            hdrs.METH_GET,
            url,
            headers=headers,
            auth=req.proxy_auth,
            loop=self._loop,
            ssl=req.ssl,
        )

        # create connection to proxy server
        transport, proto = await self._create_direct_connection(
            proxy_req, [], timeout, client_error=ClientProxyConnectionError
        )

        # Many HTTP proxies has buggy keepalive support.  Let's not
        # reuse connection but close it after processing every
        # response.
        proto.force_close()

        auth = proxy_req.headers.pop(hdrs.AUTHORIZATION, None)
        if auth is not None:
            if not req.is_ssl():
                req.headers[hdrs.PROXY_AUTHORIZATION] = auth
            else:
                proxy_req.headers[hdrs.PROXY_AUTHORIZATION] = auth

        if req.is_ssl():
            self._warn_about_tls_in_tls(transport, req)

            # For HTTPS requests over HTTP proxy
            # we must notify proxy to tunnel connection
            # so we send CONNECT command:
            #   CONNECT www.python.org:443 HTTP/1.1
            #   Host: www.python.org
            #
            # next we must do TLS handshake and so on
            # to do this we must wrap raw socket into secure one
            # asyncio handles this perfectly
            proxy_req.method = hdrs.METH_CONNECT
            proxy_req.url = req.url
            key = dataclasses.replace(
                req.connection_key, proxy=None, proxy_auth=None, proxy_headers_hash=None
            )
            conn = Connection(self, key, proto)
            proxy_resp = await proxy_req.send(conn)
            try:
<<<<<<< HEAD
                protocol = conn.protocol
                protocol.set_response_params()
=======
                protocol = conn._protocol
                assert protocol is not None

                # read_until_eof=True will ensure the connection isn't closed
                # once the response is received and processed allowing
                # START_TLS to work on the connection below.
                protocol.set_response_params(read_until_eof=True)
>>>>>>> d149eff6
                resp = await proxy_resp.start(conn)
            except BaseException:
                proxy_resp.close()
                conn.close()
                raise
            else:
                # Forget about connection object, reuse the socket
                try:
                    if resp.status != 200:
                        message = resp.reason
                        if message is None:
                            message = RESPONSES[resp.status][0]
                        raise ClientHttpProxyError(
                            proxy_resp.request_info,
                            resp.history,
                            status=resp.status,
                            message=message,
                            headers=resp.headers,
                        )
                except BaseException:
                    # It shouldn't be closed in `finally` because it's fed to
                    # `loop.start_tls()` and the docs say not to touch it after
                    # passing there.
                    transport.close()
                    raise

                return await self._start_tls_connection(
                    # Access the old transport for the last time before it's
                    # closed and forgotten forever:
                    transport,
                    req=req,
                    timeout=timeout,
                )
            finally:
                proxy_resp.close()

        return transport, proto


class UnixConnector(BaseConnector):
    """Unix socket connector.

    path - Unix socket path.
    keepalive_timeout - (optional) Keep-alive timeout.
    force_close - Set to True to force close and do reconnect
        after each request (and between redirects).
    limit - The total number of simultaneous connections.
    limit_per_host - Number of simultaneous connections to one host.
    loop - Optional event loop.
    """

    def __init__(
        self,
        path: str,
        force_close: bool = False,
        keepalive_timeout: Union[_SENTINEL, float, None] = sentinel,
        limit: int = 100,
        limit_per_host: int = 0,
    ) -> None:
        super().__init__(
            force_close=force_close,
            keepalive_timeout=keepalive_timeout,
            limit=limit,
            limit_per_host=limit_per_host,
        )
        self._path = path

    @property
    def path(self) -> str:
        """Path to unix socket."""
        return self._path

    async def _create_connection(
        self, req: "ClientRequest", traces: List["Trace"], timeout: "ClientTimeout"
    ) -> ResponseHandler:
        try:
            async with ceil_timeout(timeout.sock_connect):
                _, proto = await self._loop.create_unix_connection(
                    self._factory, self._path
                )
        except OSError as exc:
            raise UnixClientConnectorError(self.path, req.connection_key, exc) from exc

        return cast(ResponseHandler, proto)


class NamedPipeConnector(BaseConnector):
    """Named pipe connector.

    Only supported by the proactor event loop.
    See also: https://docs.python.org/3.7/library/asyncio-eventloop.html

    path - Windows named pipe path.
    keepalive_timeout - (optional) Keep-alive timeout.
    force_close - Set to True to force close and do reconnect
        after each request (and between redirects).
    limit - The total number of simultaneous connections.
    limit_per_host - Number of simultaneous connections to one host.
    loop - Optional event loop.
    """

    def __init__(
        self,
        path: str,
        force_close: bool = False,
        keepalive_timeout: Union[_SENTINEL, float, None] = sentinel,
        limit: int = 100,
        limit_per_host: int = 0,
    ) -> None:
        super().__init__(
            force_close=force_close,
            keepalive_timeout=keepalive_timeout,
            limit=limit,
            limit_per_host=limit_per_host,
        )
        if not isinstance(
            self._loop, asyncio.ProactorEventLoop  # type: ignore[attr-defined]
        ):
            raise RuntimeError(
                "Named Pipes only available in proactor " "loop under windows"
            )
        self._path = path

    @property
    def path(self) -> str:
        """Path to the named pipe."""
        return self._path

    async def _create_connection(
        self, req: "ClientRequest", traces: List["Trace"], timeout: "ClientTimeout"
    ) -> ResponseHandler:
        try:
            async with ceil_timeout(timeout.sock_connect):
                _, proto = await self._loop.create_pipe_connection(  # type: ignore[attr-defined] # noqa: E501
                    self._factory, self._path
                )
                # the drain is required so that the connection_made is called
                # and transport is set otherwise it is not set before the
                # `assert conn.transport is not None`
                # in client.py's _request method
                await asyncio.sleep(0)
                # other option is to manually set transport like
                # `proto.transport = trans`
        except OSError as exc:
            raise ClientConnectorError(req.connection_key, exc) from exc

        return cast(ResponseHandler, proto)<|MERGE_RESOLUTION|>--- conflicted
+++ resolved
@@ -12,6 +12,7 @@
 from http.cookies import SimpleCookie
 from itertools import cycle, islice
 from math import ceil
+from numbers import Rational
 from time import monotonic
 from types import TracebackType
 from typing import (  # noqa
@@ -31,14 +32,9 @@
     cast,
 )
 
-<<<<<<< HEAD
-import attr
 from async_timeout import timeout_at
 
 from . import hdrs
-=======
-from . import hdrs, helpers
->>>>>>> d149eff6
 from .abc import AbstractResolver
 from .client_exceptions import (
     ClientConnectionError,
@@ -216,7 +212,7 @@
         self._acquired_per_host = defaultdict(
             set
         )  # type: DefaultDict[ConnectionKey, Set[ResponseHandler]]
-        self._keepalive_timeout = cast(float, keepalive_timeout)
+        self._keepalive_timeout = keepalive_timeout
         self._force_close = force_close
 
         # {host_key: FIFO list of waiters}
@@ -228,17 +224,7 @@
         self.cookies = SimpleCookie()  # type: SimpleCookie[str]
 
         # start keep-alive connection cleanup task
-<<<<<<< HEAD
         self._cleanup_task = asyncio.create_task(self._cleanup())
-=======
-        self._cleanup_handle: Optional[asyncio.TimerHandle] = None
-
-        # start cleanup closed transports task
-        self._cleanup_closed_handle: Optional[asyncio.TimerHandle] = None
-        self._cleanup_closed_disabled = not enable_cleanup_closed
-        self._cleanup_closed_transports = []  # type: List[Optional[asyncio.Transport]]
-        self._cleanup_closed()
->>>>>>> d149eff6
 
     def __del__(self, _warnings: Any = warnings) -> None:
         if self._closed:
@@ -299,9 +285,12 @@
                 # force_close mode,
                 # self._wakeup.set() is called after every request
                 delay = 3600  # sane very long value
-
+            elif delay is None:
+                delay = 0
+
+            assert isinstance(delay, Rational)
             when = now + delay
-            if delay >= 5:
+            if delay >= 5:  # type: ignore[operator]
                 when = ceil(when)
 
             try:
@@ -346,28 +335,6 @@
         if not conns:
             del self._acquired_per_host[key]
 
-<<<<<<< HEAD
-=======
-    def _cleanup_closed(self) -> None:
-        """Double confirmation for transport close.
-
-        Some broken ssl servers may leave socket open without proper close.
-        """
-        if self._cleanup_closed_handle:
-            self._cleanup_closed_handle.cancel()
-
-        for transport in self._cleanup_closed_transports:
-            if transport is not None:
-                transport.abort()
-
-        self._cleanup_closed_transports = []
-
-        if not self._cleanup_closed_disabled:
-            self._cleanup_closed_handle = helpers.weakref_handle(
-                self, "_cleanup_closed", self._cleanup_closed_period, self._loop
-            )
-
->>>>>>> d149eff6
     async def close(self) -> None:
         """Close all opened transports."""
         if self._closed:
@@ -506,11 +473,16 @@
         except KeyError:
             return None
 
+        keepalive_timeout = self._keepalive_timeout
+
         t1 = self._loop.time()
         while conns:
             proto, t0 = conns.pop()
             if proto.is_connected():
-                if t1 - t0 > self._keepalive_timeout:
+                if (
+                    not isinstance(keepalive_timeout, Rational)
+                    or t1 - t0 > keepalive_timeout
+                ):
                     await proto.close()
                 else:
                     if not conns:
@@ -1117,18 +1089,15 @@
             conn = Connection(self, key, proto)
             proxy_resp = await proxy_req.send(conn)
             try:
-<<<<<<< HEAD
-                protocol = conn.protocol
-                protocol.set_response_params()
-=======
-                protocol = conn._protocol
+                weak_protocol = conn._protocol
+                assert weak_protocol is not None
+                protocol = weak_protocol()
                 assert protocol is not None
 
                 # read_until_eof=True will ensure the connection isn't closed
                 # once the response is received and processed allowing
                 # START_TLS to work on the connection below.
                 protocol.set_response_params(read_until_eof=True)
->>>>>>> d149eff6
                 resp = await proxy_resp.start(conn)
             except BaseException:
                 proxy_resp.close()
